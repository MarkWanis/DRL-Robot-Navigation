{
 "cells": [
  {
   "cell_type": "markdown",
   "id": "17c1b5fc-3943-459d-a2b7-d5c33578f370",
   "metadata": {},
   "source": [
    "<h1> DRL Robot Navigation with ROS2 - Tutorial </h1>\n",
    "<h4> Written by Mark Wanis & Jaran Mann, Fall 2025 </h4>"
   ]
  },
  {
   "cell_type": "markdown",
   "id": "0d463377-73bf-48f6-a0d9-ce5c16e4b300",
   "metadata": {},
   "source": [
    "<h2> <b>Introduction</b> </h2>\n",
    "<p>The goal of this project is developing a strong foundation in being able to manipulate every aspect of the Turtlebot. Once a solid foundation is developed, it aims to use machine learning to navigate the Turtlebot around obsticles towards its destination in real time.  We aim to use online simulations, via Gazebo, prior to implementing machine learning into the physical robots.  Through proper testing and optimizing, the new functions will allow for a more advanced level of artificial intelligence in the turtlebots. </p>\n",
    "\n",
    "<h2><b>Turtlebot/ROS Basic Operations</b></h2>\n",
    "<p>Always refer to this website if there are any questions regarding setups and operations: <a href=\"https://emanual.robotis.com/docs/en/platform/turtlebot3/quick-start/\">https://emanual.robotis.com/docs/en/platform/turtlebot3/quick-start/</a></p>\n",
    "<h3>Creating Workspaces</h3>\n",
    "<h4>Create a new workspace:</h4>\n",
    "<pre><code>mkdir -p ~/colcon_ws/src</code></pre>\n",
    "<h4>Add a project to the workspace:</h4>\n",
    "<pre><code>ros2 pkg create --build-type ament_python turtlelab5\n",
    "cd turtlelab5/turtlelab5\n",
    "wget https://raw.githubusercontent.com/ROBOTIS-GIT/turtlebot3/humble-devel/turtlebot3_example/turtlebot3_example/turtlebot3_obstacle_detection/main.py\n",
    "wget https://raw.githubusercontent.com/ROBOTIS-GIT/turtlebot3/humble-devel/turtlebot3_example/turtlebot3_example/turtlebot3_obstacle_detection/turtlebot3_obstacle_detection.py</code></pre>\n",
    "\n",
    "<h3>Connecting to/configuring Turtlebots</h3>\n",
    "<p>Here are some main commands and information that will be needed.</p>\n",
    "<p style=\"text-indent: 2em;\">The address of Turtlebot 53: MAC:9D / IP:192.168.2.2 (the IP address changes)</p>\n",
    "\n",
    "<p>To launch the Turtlebot, type the following commands in the terminal:</p>\n",
    "<pre><code>ssh ubuntu@{IP_ADDRESS}\n",
    "ros2 launch turtlebot3_bringup robot.launch.py\n",
    "</code></pre>\n",
    "\n",
    "<p>After launching the Turtlebot, open a new terminal and run these commands to connect with the Turtlebot:</p>\n",
    "<pre><code>export ROS_DOMAIN_ID={turtlebot ID} (our turtlebot ID was 51)\n",
    "export RMW_IMPLEMENTATION=rmw_fastrtps_cpp\n",
    "export TURTLEBOT3_MODEL=burger\n",
    "</code></pre>\n",
    "\n",
    "<p>To build or update the workspace:</p>\n",
    "<pre><code>cd to back to colcon_ws\n",
    "colcon build --packages-select turtlelab5\n",
    "source install/setup.bash\n",
    "</code></pre>\n",
    "\n",
    "<p>Programs to run:</p>\n",
    "<pre><code>ros2 run turtlebot3_teleop teleop_keyboard\n",
    "ros2 run turtlelab5 go\n",
    "</code></pre>\n",
    "\n",
    "<p>Before running any research/testing code, it is a good habit to run the teleop keyboard first.  This is to ensure that you are actually connected to the turtlebot.</p>"
   ]
  },
  {
   "cell_type": "markdown",
   "id": "56fde3e7-bdb6-4163-a3fc-c63741701947",
   "metadata": {},
   "source": [
    "<h2><b>Basics of Turtlebot Publishers and Subscribers</b></h2>\n",
    "<p>Here are the basics of getting comfortable with manipulating both the inputs and outputs of the robot: <a href=\"researchproject.py\">researchproject.py</a></p>\n",
    "<h3><b>Publishers:</b></h3>\n",
    "<ul>\n",
    "    <li>Command Velocity</li>\n",
    "    <ul>\n",
    "        <li>Linear Velocity</li>\n",
    "        <li>Angular Velocity</li>\n",
    "    </ul>\n",
    "    \n",
    "</ul>\n",
    "<h3><b>Subscribers:</b></h3>\n",
    "<ul>\n",
    "    <li>Lidar</li>\n",
    "    <li>Odometry</li>\n",
    "    <ul>\n",
    "        <li>Position </li>\n",
    "    </ul>\n",
    "    <li>JointState</li>\n",
    "    <ul>\n",
    "        <li>Velocity </li>\n",
    "    </ul>\n",
    "    <li>Gyroscope</li>\n",
    "    <ul>\n",
    "        <li>Heading</li>\n",
    "    </ul>\n",
    "</ul>\n",
    "<h3><b>Publisher and Subscriber Callbacks:</b></h3>\n",
    "<ul>\n",
    "    <li>Velocity Callback</li>\n",
    "</ul>"
   ]
  },
  {
   "cell_type": "code",
   "execution_count": null,
   "id": "fb3eba3d-ae07-42df-a169-8586c7ccb731",
   "metadata": {},
   "outputs": [],
   "source": [
    "# Updates and publishes the velocity to the robot\n",
    "def velocity_callback(self):\n",
    "    # Creating the data object\n",
    "    twist = Twist()\n",
    "    \n",
    "    # For the first 2 seconds, the robot will not move\n",
    "    if self.current_time <= 2:\n",
    "        # linear.x is what is used for the robot to move forward\n",
    "        # if the time is less than or equal to 2, then set linear.x to the current linear velocity\n",
    "        twist.linear.x = 0.0\n",
    "        # angular.z is what is used to turn the robot\n",
    "        # if the time is less than or equal to 2, then set angular.z to the current angular velocity\n",
    "        twist.angular.z = 0.0\n",
    "\n",
    "    # After 2 seconds, the robot will move\n",
    "    else:\n",
    "        # if the time is greater than 2, then set linear.x and angular.z to 0.1\n",
    "        twist.linear.x = self.velocity.linear\n",
    "        twist.angular.z = self.velocity.angular\n",
    "    \n",
    "    # This is how the message is published to the robot\n",
    "    self.cmd_vel_pub.publish(twist)\n",
    "\n",
    "    # Save expected velocity data\n",
    "    if self.save_data:\n",
    "        with open(\"expectedVelocity.csv\", mode='a', newline='') as file:\n",
    "            writer=csv.writer(file)\n",
    "            if self.current_time <= 2:\n",
    "                writer.writerow([self.current_time, 0, 0]) \n",
    "            else:\n",
    "                writer.writerow([self.current_time, self.velocity.linear, self.velocity.angular]) \n",
    "    \n",
    "    self.get_logger().info(f\"Expected Velocity: {self.velocity}\")"
   ]
  },
  {
   "cell_type": "markdown",
   "id": "d591522e-0832-4227-9851-1ec6e7b25e5b",
   "metadata": {},
   "source": [
    "<ul>\n",
    "    <li>Scan Callback</li>\n",
    "</ul>"
   ]
  },
  {
   "cell_type": "code",
   "execution_count": null,
   "id": "0d315da0-7029-4c97-9efc-1ca1385641f5",
   "metadata": {},
   "outputs": [],
   "source": [
    "# Every time the laser scanner data has been received from the turtlebot\n",
    "def scan_callback(self, msg):\n",
    "    # Set the scan_ranges list to be the current ranges from the scanner\n",
    "    self.scan_ranges = msg.ranges\n",
    "    # Set the angle between the scans\n",
    "    self.angle_increment = msg.angle_increment\n",
    "\n",
    "    # Set the time taken for a full scan\n",
    "    self.scan_time = self.get_time(msg.header.stamp)\n",
    "\n",
    "    self.scannerReceived = True\n",
    "    \n",
    "    # Print values\n",
    "    self.get_logger().info(f\"Scan ranges: {self.scan_ranges[:5]} ... {self.scan_ranges[-5:]}\")\n",
    "    self.get_logger().info(f\"\\tTime stamp: {self.scan_time:.3f} s\")"
   ]
  },
  {
   "cell_type": "markdown",
   "id": "22b96968-5a0b-431a-9a4a-635c36b47aac",
   "metadata": {},
   "source": [
    "<ul>\n",
    "    <li>Odom Callback</li>\n",
    "</ul>"
   ]
  },
  {
   "cell_type": "code",
   "execution_count": 11,
   "id": "42bfdf9f-674b-494a-ac46-404847a0dac1",
   "metadata": {},
   "outputs": [],
   "source": [
    "# Every time the odometry data has been received from the turtlebot\n",
    "def odom_callback(self, msg):\n",
    "    # The first time, set the initial values\n",
    "    if self.odomReceived == False:\n",
    "        self.location_init.x = msg.pose.pose.position.x\n",
    "        self.location_init.y = msg.pose.pose.position.y\n",
    "        self.odomReceived = True\n",
    "    \n",
    "    # Determine the x and y location from the difference of the odometry and initial values\n",
    "    # This way, the values will always start at (0,0)\n",
    "    self.location.x = msg.pose.pose.position.x - self.location_init.x\n",
    "    self.location.y = msg.pose.pose.position.y - self.location_init.y\n",
    "\n",
    "    # Updates the actual velocity found from the odometry\n",
    "    #self.velocity_odom.linear = msg.twist.twist.linear.x\n",
    "    #self.velocity_odom.angular = msg.twist.twist.angular.z\n",
    "\n",
    "    # Set the time taken for the odometry reading\n",
    "    self.odom_time = self.get_time(msg.header.stamp)\n",
    "    \n",
    "    # Print values\n",
    "    self.get_logger().info(f\"Location: {self.location}\")\n",
    "    #self.get_logger().info(f\"Actual Velocity: {self.velocity_odom}\")\n",
    "    self.get_logger().info(f\"\\tTime stamp: {self.odom_time:.3f} s\")"
   ]
  },
  {
   "cell_type": "markdown",
   "id": "94348d75-10de-45fb-ae93-432b9b17d670",
   "metadata": {},
   "source": [
    "<ul>\n",
    "    <li>IMU Callback</li>\n",
    "</ul>"
   ]
  },
  {
   "cell_type": "code",
   "execution_count": 8,
   "id": "a1c730c2-676d-446c-9f6b-b47134f41613",
   "metadata": {},
   "outputs": [],
   "source": [
    "# Every time the inertial subscriber is received from the turtlebot\n",
    "def imu_callback(self, msg):\n",
    "    #get the angle information in quaternion format\n",
    "    qx = msg.orientation.x\n",
    "    qy = msg.orientation.y\n",
    "    qz = msg.orientation.z\n",
    "    qw = msg.orientation.w\n",
    "    #convert to Euler angle (we only need z direction)\n",
    "    t3 = +2.0 * (qw * qz + qx * qy)\n",
    "    t4 = +1.0 - 2.0 * (qy * qy + qz * qz)\n",
    "    self.heading = math.atan2(t3, t4)/np.pi #Euler angle in pi-radians (-1 to 1?!)\n",
    "\n",
    "    if self.heading >= 0:\n",
    "        self.heading *= math.pi\n",
    "    else:\n",
    "        self.heading = self.heading * math.pi + 2.0 * math.pi\n",
    "        \n",
    "    if not self.imuReceived:\n",
    "        self.heading_init = self.heading\n",
    "        self.imuReceived = True\n",
    "\n",
    "    # Set the time taken for the imu reading\n",
    "    self.imu_time = self.get_time(msg.header.stamp)\n",
    "    \n",
    "    # Print values\n",
    "    self.get_logger().info(f\"Heading: {self.heading:.3f} rad\")\n",
    "    self.get_logger().info(f\"\\tTime stamp: {self.imu_time:.3f} s\")"
   ]
  },
  {
   "cell_type": "markdown",
   "id": "a5a2b41f-a596-42d3-8630-220a06060ef7",
   "metadata": {},
   "source": [
    "<ul>\n",
    "    <li>Joint State Callback</li>\n",
    "</ul>"
   ]
  },
  {
   "cell_type": "code",
   "execution_count": null,
   "id": "68a86626-528d-442b-9cc5-657f5479905c",
   "metadata": {},
   "outputs": [],
   "source": [
    "# Every time the JointState subscriber is received from the turtlebot\n",
    "def joint_state_callback(self, msg: JointState):\n",
    "    if len(msg.velocity) != 2:\n",
    "        self.get_logger().warn(\"JointState missing wheel velocities\")\n",
    "        return\n",
    "        \n",
    "    if not self.encReceived:\n",
    "        self.encReceived = True\n",
    "\n",
    "    v_l = msg.velocity[0]  # Grabs the left wheel velocity\n",
    "    v_r = msg.velocity[1]  # Grabs th right wheel velocity\n",
    "\n",
    "    # Updates the linear and angular velocities via the encoders\n",
    "    self.velocity_enc.linear = (v_r + v_l) / 2.0\n",
    "    self.velocity_enc.angular = (v_r - v_l) / self.WHEEL_BASE\n",
    "    \n",
    "    # Set the time taken for the encoder reading\n",
    "    self.enc_time = self.get_time(msg.header.stamp)\n",
    "    \n",
    "    # Save actual velocity data\n",
    "    if self.save_data:\n",
    "        with open(\"actualVelocity.csv\", mode='a', newline='') as file:\n",
    "            writer=csv.writer(file)\n",
    "            writer.writerow([self.enc_time, self.velocity_enc.linear, self.velocity_enc.angular]) \n",
    "    \n",
    "    # Print values\n",
    "    self.get_logger().info(f\"Actual Velocity: {self.velocity_enc}\")\n",
    "    self.get_logger().info(f\"\\tTime stamp: {self.enc_time:.3f} s\")"
   ]
  },
  {
   "cell_type": "markdown",
   "id": "28329641-4458-4e58-afd2-165b429de1d1",
   "metadata": {},
   "source": [
    "<h2><b>Package Installations</b></h2>\n",
    "<p>Here are the packages we installed, either for convenience or because the project needed them.</p>\n",
    "<h3>Optional Packages:</h3>\n",
    "<ul>\n",
    "  <li>\n",
    "    <p><b>VS Code</b></p>\n",
    "    <pre><code>sudo snap install code --classic\n",
    "    </code></pre>\n",
    "  </li>\n",
    "  <li>\n",
    "    <p><b>Jupyter Notebook</b></p>\n",
    "    <pre><code>sudo apt update\n",
    "pip install jupyter\n",
    "    </code></pre>\n",
    "  </li>\n",
    "  <li>\n",
    "    <p><b>GitHub Desktop</b></p>\n",
    "    <pre><code>wget -qO - https://mirror.mwt.me/shiftkey-desktop/gpgkey | gpg --dearmor | sudo tee /etc/apt/keyrings/mwt-desktop.gpg > /dev/null\n",
    "echo \"deb [arch=amd64 signed-by=/etc/apt/keyrings/mwt-desktop.gpg] https://mirror.mwt.me/shiftkey-desktop/deb/ any main\" | sudo tee /etc/apt/sources.list.d/mwt-desktop.list\n",
    "sudo apt update\n",
    "sudo apt install github-desktop\n",
    "    </code></pre>\n",
    "  </li>\n",
    "</ul>\n",
    "\n",
    "<h3>Gazebo Dependencies:</h3>\n",
    "<pre><code>sudo apt update\n",
    "sudo apt install -y \\\n",
    "  ros-humble-rclpy \\\n",
    "  ros-humble-nav-msgs \\\n",
    "  ros-humble-geometry-msgs \\\n",
    "  ros-humble-sensor-msgs \\\n",
    "  ros-humble-gazebo-ros-pkgs \\\n",
    "  ros-humble-cartographer \\\n",
    "  ros-humble-cartographer-ros \\ \n",
    "  ros-humble-turtlebot3-cartographer</pre></code>\n",
    "\n",
    "<h3>Python Dependencies:</h3>\n",
    "<pre><code>pip install --upgrade pip setuptools wheel\n",
    "pip install \\\n",
    "  numpy==1.26.4 \\\n",
    "  torch torchvision torchaudio \\\n",
    "  tensorboard \\\n",
    "  squaternion \\\n",
    "  stable-baselines3 \\\n",
    "  gym \\\n",
    "  matplotlib \\\n",
    "  pandas</pre></code>"
   ]
  },
  {
   "cell_type": "markdown",
   "id": "355425b4-e427-458d-ac80-c6b368d19e81",
   "metadata": {},
   "source": [
    "<h2><b>Getting a Virtual Map Using Cartographer and Gazebo</b></h2>\n",
    "<p>Follow these steps to set up the environment and generate a virtual map:</p>\n",
    "<h3><b>Basics of Cartogapher and Gazebo</b></h3>\n",
    "<ol>\n",
    "  <li>\n",
    "    <p>(In a terminal) Open tele-op:</p>\n",
    "    <pre><code>export TURTLEBOT3_MODEL=burger\n",
    "ros2 run turtlebot3_teleop teleop_keyboard\n",
    "     </code></pre>\n",
    "  </li>\n",
    "\n",
    "  <li>\n",
    "    <p>(In a different terminal) Open Gazebo:</p>\n",
    "    <pre><code>export TURTLEBOT3_MODEL=burger\n",
    "ros2 launch turtlebot3_gazebo turtlebot3_world.launch.py\n",
    "     </code></pre>\n",
    "  </li>\n",
    "\n",
    "  <li>\n",
    "    <p>(In a different terminal) Open Cartographer:</p>\n",
    "    <pre><code>export ROS_DOMAIN_ID={turtlebot ID}\n",
    "export TURTLEBOT3_MODEL=burger\n",
    "ros2 launch turtlebot3_cartographer cartographer.launch.py use_sim_time:=True\n",
    "     </code></pre>\n",
    "  </li>\n",
    "</ol>"
   ]
  },
  {
   "cell_type": "markdown",
   "id": "14029ef7-ed87-4765-ad45-e697725e4d73",
   "metadata": {},
   "source": [
    "<h2><b>Training and Testing the Virtual Turtlebot</b></h2>\n",
    "<p>To train the turtlebot, we used someone else's code that allowed the turtlebot to learn how to navigate. Here are links we used to get the program to run: </p>\n",
    "<h3><b>Project Links</b></h3>\n",
    "<ul>\n",
    "    <li>Project folder: <a href=https://drive.google.com/drive/folders/1JJHC59IyypIF9JXdzzF1K_zQiq_fo0Dv>https://drive.google.com/drive/folders/1JJHC59IyypIF9JXdzzF1K_zQiq_fo0Dv</a></li>\n",
    "    <li>Explanation video: <a href=https://www.youtube.com/watch?v=KEObIB7RbH0>https://www.youtube.com/watch?v=KEObIB7RbH0</a></li>\n",
    "    <li>Trained policy: <a href=https://drive.google.com/file/d/1QvO2NmUejIu2bj_4t29wrM8-eu9SRc6w/view>https://drive.google.com/file/d/1QvO2NmUejIu2bj_4t29wrM8-eu9SRc6w/view</a></li>\n",
    "</ul>\n",
    "<h3><b>How to view the trained policy using simulations:</b></h3>\n",
    "<ol>\n",
    "    <li>Download the project folder and place it into the src of your workspace (i.e. colcon_ws/src)</li>\n",
    "    <li>Copy td3_velodyne_actor.pth from the trained policy folder (located in trained_policy/pytorch_models) and replace the old td3_velodyne_actor.pth file (located in DRL_robot_navigation_ros/src/td3/scripts/pytorch_models)</li>\n",
    "    <li>cd into your project folder (i.e. cd colcon_ws/src/DRL_robot_navigation_ros)</li>\n",
    "    <li>Build and source the project: </li><br>\n",
    "    <pre><code>colcon build\n",
    "source DRL_robot_navigation_ros/install/setup.bash\n",
    "    </code></pre>\n",
    "    <li>Run the test simulation (if training replace test_simulation with training_simulation):</li><br>\n",
    "    <pre><code>ros2 launch td3 test_simulation.launch.py</code></pre>\n",
    "</ol>"
   ]
  },
  {
   "cell_type": "markdown",
   "id": "3d98da0f-1ae8-4192-ab55-d12cf5462617",
   "metadata": {},
   "source": [
    "<h2><b> Displaying Cartographer (RViz) Lidar </b></h2>\r\n",
    "    <p> After launching the Turtlebot, open a new terminal and input these commands:</p>\r\n",
    "    <pre><code> ROS_DOMAIN_ID={turtlebot ID}</code></pre>\r\n",
    "    <pre><code> export TURTLEBOT3_MODEL=burger</code></pre>\r\n",
    "    <pre><code> ros2 launch turtlebot3_cartographer cartographer.launch.py use_sim_time=True </code></pre>\r\n",
    "    <p> An example of the running cartographer: <p>\r\n",
    "     <img src=\"Cartographer (RViz) Simulation\" alt=\"Cartographer (RViz) Simulation\" width=\"400\">"
   ]
  },
  {
<<<<<<< HEAD
   "cell_type": "markdown",
   "id": "b9fdafa5-73d1-4931-ad43-6c7e59b38f4c",
   "metadata": {},
   "source": [
    "<h2><b>Applying the Trained Policy onto the Physical Turtlebot</b></h2>\n",
    "<ol>\n",
    "    <li>Once the trained policy is downloaded as a .pth file, copy the <a href=\"test_velodyne_node.py\">test_velodyne_node.py</a></li>\n",
    "    <li>Edit the code to work for an actual turtlebot. The resulting should look like <a href=\"test_turtlebot_node.py\">test_turtlebot_node.py</a></li>\n",
    "    <li>Additionally, copy the test_simulation.launch and change it to look like <a href=\"test_turtlebot.launch.py\">test_turtlebot.launch.py</a></li>\n",
    "</ol>"
   ]
  },
  {
   "cell_type": "code",
   "execution_count": null,
   "id": "e0eb5060-9e2d-4e74-851a-41a7f7ca32cb",
=======
   "cell_type": "code",
   "execution_count": null,
   "id": "4a936c48",
>>>>>>> 276be8b3
   "metadata": {},
   "outputs": [],
   "source": []
  }
 ],
 "metadata": {
  "kernelspec": {
   "display_name": "Python 3 (ipykernel)",
   "language": "python",
   "name": "python3"
  },
  "language_info": {
   "codemirror_mode": {
    "name": "ipython",
    "version": 3
   },
   "file_extension": ".py",
   "mimetype": "text/x-python",
   "name": "python",
   "nbconvert_exporter": "python",
   "pygments_lexer": "ipython3",
   "version": "3.11.9"
  }
 },
 "nbformat": 4,
 "nbformat_minor": 5
}<|MERGE_RESOLUTION|>--- conflicted
+++ resolved
@@ -437,7 +437,6 @@
    ]
   },
   {
-<<<<<<< HEAD
    "cell_type": "markdown",
    "id": "b9fdafa5-73d1-4931-ad43-6c7e59b38f4c",
    "metadata": {},
@@ -454,11 +453,6 @@
    "cell_type": "code",
    "execution_count": null,
    "id": "e0eb5060-9e2d-4e74-851a-41a7f7ca32cb",
-=======
-   "cell_type": "code",
-   "execution_count": null,
-   "id": "4a936c48",
->>>>>>> 276be8b3
    "metadata": {},
    "outputs": [],
    "source": []
